<?xml version="1.0" encoding="utf-8"?>
<Project ToolsVersion="14.0" DefaultTargets="BuildAndTest" xmlns="http://schemas.microsoft.com/developer/msbuild/2003">
  <Import Project="$([MSBuild]::GetDirectoryNameOfFileAbove($(MSBuildThisFileDirectory), dir.props))\dir.props" />

  <PropertyGroup>
    <PackageReportDir Condition="'$(PackageReportDir)' == ''">$(BinDir)pkg/reports/</PackageReportDir>
    <BuildAllPackages>false</BuildAllPackages>
  </PropertyGroup>

  <ItemGroup Condition="'$(BuildAllPackages)' == 'true'">
    <Project Include="$(MSBuildThisFileDirectory)..\pkg\*\*.builds" Condition="'$(SkipManagedPackageBuild)' != 'true'">
      <AdditionalProperties>$(AdditionalProperties)</AdditionalProperties>
    </Project>
    <Project Include="*\pkg\**\*.pkgproj" Condition="'$(SkipManagedPackageBuild)' != 'true' AND '$(BuildAllConfigurations)' == 'true'">
      <AdditionalProperties>$(AdditionalProperties)</AdditionalProperties>
    </Project>
  </ItemGroup>

  <ItemGroup Condition="'$(BuildAllPackages)' == 'false' AND '$(SkipManagedPackageBuild)' != 'true'" >
    <Project Include="$(MSBuildThisFileDirectory)..\pkg\Microsoft.Private.PackageBaseline\Microsoft.Private.PackageBaseline.builds">
      <AdditionalProperties>$(AdditionalProperties)</AdditionalProperties>
    </Project>
    <Project Include="$(MSBuildThisFileDirectory)..\pkg\Microsoft.Private.CoreFx.NETCoreApp\Microsoft.Private.CoreFx.NETCoreApp.builds">
      <AdditionalProperties>$(AdditionalProperties)</AdditionalProperties>
    </Project>
    <!-- add specific builds / pkgproj's here to include in servicing builds -->
<<<<<<< HEAD
    <Project Include="$(MSBuildThisFileDirectory)..\pkg\Microsoft.NETCore.Platforms\Microsoft.NETCore.Platforms.builds">
      <AdditionalProperties>$(AdditionalProperties)</AdditionalProperties>
    </Project>
    <Project Include="$(MSBuildThisFileDirectory)System.Net.Http.WinHttpHandler\pkg\System.Net.Http.WinHttpHandler.pkgproj">
=======
    <!--
      In general we are servicing 2.x library packages from release/2.1 branch so only add library packages
      to this build if they contain unique 2.2 features. If they are added here you need to ensure their
      versions are bumped higher then what has shipped in release/2.1.
    -->
    <Project Include="$(MSBuildThisFileDirectory)..\pkg\Microsoft.Windows.Compatibility\Microsoft.Windows.Compatibility.builds">
>>>>>>> 7e484cac
      <AdditionalProperties>$(AdditionalProperties)</AdditionalProperties>
    </Project>
  </ItemGroup>

  <!-- Need the PackageIndexFile file property from baseline.props -->
  <Import Project="../pkg/baseline/baseline.props" />

  <UsingTask TaskName="UpdatePackageIndex" AssemblyFile="$(PackagingTaskDir)Microsoft.DotNet.Build.Tasks.Packaging.dll"/>

  <!--
    Updates the package index to mark all packages we are building that can go stable as stable.
    this will allow for a kicked off build to control package stability at queue time. This does edit
    the package index in-place but that shouldn't cause any problems for official builds are the only
    ones that might do this. After we ship a stable set of packages this target should be ran and the
    changes to the package index should be commited to the repo.
  -->
  <Target Name="UpdatePackageIndexWithStableVersions"
          BeforeTargets="BuildAllProjects"
          Condition="'$(IncludePreReleaseLabelInPackageVersion)' != 'true'">
    <ItemGroup>
      <!--
      The private packages don't get stabilized so they don't need to be included
      in the set of packages that we are gathering stable versions from.
      -->
      <PkgProjects Include="$(MSBuildThisFileDirectory)..\pkg\*\*.pkgproj" Exclude="$(MSBuildThisFileDirectory)..\pkg\*Private*\*.pkgproj" />
      <PkgProjects Include="*\pkg\**\*.pkgproj" />
    </ItemGroup>

    <MSBuild Targets="GetPackageIdentityIfStable"
             BuildInParallel="$(BuildInParallel)"
             Projects="@(PkgProjects)"
             RemoveProperties="Configuration">
      <Output TaskParameter="TargetOutputs"
              ItemName="_StablePackages" />
    </MSBuild>

    <Message Text="Marking package '%(_StablePackages.Identity)' stable with version '%(_StablePackages.Version)'" />

    <UpdatePackageIndex
      PackageIndexFile="$(PackageIndexFile)"
      StablePackages="@(_StablePackages)" />

  </Target>

  <UsingTask TaskName="GenerateNetStandardSupportTable" AssemblyFile="$(PackagingTaskDir)Microsoft.DotNet.Build.Tasks.Packaging.dll" />
  <Target Name="GenerateNETStandardDocs">
    <Error Condition="'$(WcfPackageReportDir)' == ''"
           Text="WcfPackageReportDir must be specified to point to the package report directory of the WCF repo.  EG: /p:WcfPackageReportDir=c:\src\wcf\bin\pkg\reports\" />
    <ItemGroup>
      <Reports Include="$(PackageReportDir)*.json" />
      <Reports Include="$(WcfPackageReportDir)*.json" />
    </ItemGroup>

    <GenerateNetStandardSupportTable Reports="@(Reports)" DocFilePath="$(ProjectDir)Documentation\architecture\net-platform-standard.md" InsertIntoFile="True" />
  </Target>

  <!-- Importing versioning.targets adds the hooks so that a traversal build will generate the "SyncInfoFile" (version.txt) which we package. -->
  <Import Project="$(ToolsDir)versioning.targets" Condition="Exists('$(ToolsDir)versioning.targets')" />
  <Import Project="$([MSBuild]::GetDirectoryNameOfFileAbove($(MSBuildThisFileDirectory), dir.traversal.targets))\dir.traversal.targets" />
</Project><|MERGE_RESOLUTION|>--- conflicted
+++ resolved
@@ -24,19 +24,12 @@
       <AdditionalProperties>$(AdditionalProperties)</AdditionalProperties>
     </Project>
     <!-- add specific builds / pkgproj's here to include in servicing builds -->
-<<<<<<< HEAD
-    <Project Include="$(MSBuildThisFileDirectory)..\pkg\Microsoft.NETCore.Platforms\Microsoft.NETCore.Platforms.builds">
-      <AdditionalProperties>$(AdditionalProperties)</AdditionalProperties>
-    </Project>
-    <Project Include="$(MSBuildThisFileDirectory)System.Net.Http.WinHttpHandler\pkg\System.Net.Http.WinHttpHandler.pkgproj">
-=======
     <!--
       In general we are servicing 2.x library packages from release/2.1 branch so only add library packages
       to this build if they contain unique 2.2 features. If they are added here you need to ensure their
       versions are bumped higher then what has shipped in release/2.1.
     -->
     <Project Include="$(MSBuildThisFileDirectory)..\pkg\Microsoft.Windows.Compatibility\Microsoft.Windows.Compatibility.builds">
->>>>>>> 7e484cac
       <AdditionalProperties>$(AdditionalProperties)</AdditionalProperties>
     </Project>
   </ItemGroup>
