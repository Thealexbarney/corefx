﻿// Licensed to the .NET Foundation under one or more agreements.
// The .NET Foundation licenses this file to you under the MIT license.
// See the LICENSE file in the project root for more information.

using System.Collections;
using System.Collections.Generic;
using System.Diagnostics;
using System.Reflection;
using System.Text.Json.Serialization;
using System.Text.Json.Serialization.Converters;

namespace System.Text.Json
{
    /// <summary>
    /// Represents a strongly-typed property to prevent boxing and to create a direct delegate to the getter\setter.
    /// </summary>
    internal abstract class JsonPropertyInfoCommon<TClass, TDeclaredProperty, TRuntimeProperty, TConverter> : JsonPropertyInfo
    {
        public Func<object, TDeclaredProperty> Get { get; private set; }
        public Action<object, TDeclaredProperty> Set { get; private set; }

        public JsonConverter<TConverter> Converter { get; internal set; }

        public override void Initialize(
            Type parentClassType,
            Type declaredPropertyType,
            Type runtimePropertyType,
            PropertyInfo propertyInfo,
            Type elementType,
            JsonConverter converter,
            JsonSerializerOptions options)
        {
            base.Initialize(parentClassType, declaredPropertyType, runtimePropertyType, propertyInfo, elementType, converter, options);

            if (propertyInfo != null)
            {
                if (propertyInfo.GetMethod?.IsPublic == true)
                {
                    HasGetter = true;
                    Get = options.MemberAccessorStrategy.CreatePropertyGetter<TClass, TDeclaredProperty>(propertyInfo);
                }

                if (propertyInfo.SetMethod?.IsPublic == true)
                {
                    HasSetter = true;
                    Set = options.MemberAccessorStrategy.CreatePropertySetter<TClass, TDeclaredProperty>(propertyInfo);
                }
            }
            else
            {
                IsPropertyPolicy = true;
                HasGetter = true;
                HasSetter = true;
            }

            GetPolicies();
        }

        public override JsonConverter ConverterBase
        {
            get
            {
                return Converter;
            }
            set
            {
                Debug.Assert(Converter == null);
                Debug.Assert(value is JsonConverter<TConverter>);

                Converter = (JsonConverter<TConverter>)value;
            }
        }

        public override void GetPolicies()
        {
            base.GetPolicies();
        }

        public override object GetValueAsObject(object obj)
        {
            if (IsPropertyPolicy)
            {
                return obj;
            }

            Debug.Assert(HasGetter);
            return Get(obj);
        }

        public override void SetValueAsObject(object obj, object value)
        {
            Debug.Assert(HasSetter);
            TDeclaredProperty typedValue = (TDeclaredProperty)value;

            if (typedValue != null || !IgnoreNullValues)
            {
                Set(obj, typedValue);
            }
        }

        public override IList CreateConverterList()
        {
            return new List<TDeclaredProperty>();
        }

        public override Type GetDictionaryConcreteType()
        {
            return typeof(Dictionary<string, TRuntimeProperty>);
        }

<<<<<<< HEAD
        // Creates an IEnumerable<TRuntimePropertyType> and populates it with the items in the
        // sourceList argument then uses the delegateKey argument to identify the appropriate cached
        // CreateRange<TRuntimePropertyType> method to create and return the desired immutable collection type.
        public override IEnumerable CreateImmutableCollectionFromList(Type collectionType, string delegateKey, IList sourceList, string propertyPath)
        {
            if (!DefaultImmutableConverter.TryGetCreateRangeDelegate(delegateKey, out object createRangeDelegateObj))
            {
                ThrowHelper.ThrowJsonException_DeserializeUnableToConvertValue(collectionType, propertyPath);
            }

            DefaultImmutableConverter.ImmutableCreateRangeDelegate<TRuntimeProperty> createRangeDelegate = (
                (DefaultImmutableConverter.ImmutableCreateRangeDelegate<TRuntimeProperty>)createRangeDelegateObj);
=======
        public override Type GetConcreteType(Type parentType)
        {
            if (JsonClassInfo.IsDeserializedByAssigningFromList(parentType))
            {
                return typeof(List<TDeclaredProperty>);
            }
            else if (JsonClassInfo.IsSetInterface(parentType))
            {
                return typeof(HashSet<TDeclaredProperty>);
            }

            return parentType;
        }

        public override IEnumerable CreateIEnumerableInstance(Type parentType, IList sourceList, string jsonPath, JsonSerializerOptions options)
        {
            if (parentType.IsGenericType)
            {
                Type genericTypeDefinition = parentType.GetGenericTypeDefinition();
                IEnumerable<TDeclaredProperty> items = CreateGenericTDeclaredPropertyIEnumerable(sourceList);

                if (genericTypeDefinition == typeof(Stack<>))
                {
                    return new Stack<TDeclaredProperty>(items);
                }
                else if (genericTypeDefinition == typeof(Queue<>))
                {
                    return new Queue<TDeclaredProperty>(items);
                }
                else if (genericTypeDefinition == typeof(HashSet<>))
                {
                    return new HashSet<TDeclaredProperty>(items);
                }
                else if (genericTypeDefinition == typeof(LinkedList<>))
                {
                    return new LinkedList<TDeclaredProperty>(items);
                }
                else if (genericTypeDefinition == typeof(SortedSet<>))
                {
                    return new SortedSet<TDeclaredProperty>(items);
                }

                return (IEnumerable)Activator.CreateInstance(parentType, items);
            }
            else
            {
                if (parentType == typeof(ArrayList))
                {
                    return new ArrayList(sourceList);
                }
                // Stack and Queue go into this condition, unless we add a ref to System.Collections.NonGeneric.
                else
                {
                    return (IEnumerable)Activator.CreateInstance(parentType, sourceList);
                }
            }
        }

        public override IDictionary CreateIDictionaryInstance(Type parentType, IDictionary sourceDictionary, string jsonPath, JsonSerializerOptions options)
        {
            if (parentType.FullName == JsonClassInfo.HashtableTypeName)
            {
                return new Hashtable(sourceDictionary);
            }
            // SortedList goes into this condition, unless we add a ref to System.Collections.NonGeneric.
            else
            {
                return (IDictionary)Activator.CreateInstance(parentType, sourceDictionary);
            }
        }

        // Creates an IEnumerable<TRuntimePropertyType> and populates it with the items in the
        // sourceList argument then uses the delegateKey argument to identify the appropriate cached
        // CreateRange<TRuntimePropertyType> method to create and return the desired immutable collection type.
        public override IEnumerable CreateImmutableCollectionInstance(Type collectionType, string delegateKey, IList sourceList, string jsonPath, JsonSerializerOptions options)
        {
            if (!options.TryGetCreateRangeDelegate(delegateKey, out object createRangeDelegateObj))
            {
                ThrowHelper.ThrowJsonException_DeserializeUnableToConvertValue(collectionType, jsonPath);
            }

            JsonSerializerOptions.ImmutableCreateRangeDelegate<TRuntimeProperty> createRangeDelegate = (
                (JsonSerializerOptions.ImmutableCreateRangeDelegate<TRuntimeProperty>)createRangeDelegateObj);
>>>>>>> 8e5cacf4

            return (IEnumerable)createRangeDelegate.Invoke(CreateGenericTRuntimePropertyIEnumerable(sourceList));
        }

        // Creates an IEnumerable<TRuntimePropertyType> and populates it with the items in the
        // sourceList argument then uses the delegateKey argument to identify the appropriate cached
        // CreateRange<TRuntimePropertyType> method to create and return the desired immutable collection type.
<<<<<<< HEAD
        public override IDictionary CreateImmutableCollectionFromDictionary(Type collectionType, string delegateKey, IDictionary sourceDictionary, string propertyPath)
        {
            if (!DefaultImmutableConverter.TryGetCreateRangeDelegate(delegateKey, out object createRangeDelegateObj))
            {
                ThrowHelper.ThrowJsonException_DeserializeUnableToConvertValue(collectionType, propertyPath);
            }

            DefaultImmutableConverter.ImmutableDictCreateRangeDelegate<string, TRuntimeProperty> createRangeDelegate = (
                (DefaultImmutableConverter.ImmutableDictCreateRangeDelegate<string, TRuntimeProperty>)createRangeDelegateObj);

            return (IDictionary)createRangeDelegate.Invoke(CreateGenericIEnumerableFromDictionary(sourceDictionary));
        }

        public override IEnumerable CreateIEnumerableConstructibleType(Type enumerableType, IList sourceList)
=======
        public override IDictionary CreateImmutableDictionaryInstance(Type collectionType, string delegateKey, IDictionary sourceDictionary, string jsonPath, JsonSerializerOptions options)
>>>>>>> 8e5cacf4
        {
            if (!options.TryGetCreateRangeDelegate(delegateKey, out object createRangeDelegateObj))
            {
                ThrowHelper.ThrowJsonException_DeserializeUnableToConvertValue(collectionType, jsonPath);
            }

            JsonSerializerOptions.ImmutableDictCreateRangeDelegate<string, TRuntimeProperty> createRangeDelegate = (
                (JsonSerializerOptions.ImmutableDictCreateRangeDelegate<string, TRuntimeProperty>)createRangeDelegateObj);

            return (IDictionary)createRangeDelegate.Invoke(CreateGenericIEnumerableFromDictionary(sourceDictionary));
        }

        private IEnumerable<TRuntimeProperty> CreateGenericTRuntimePropertyIEnumerable(IList sourceList)
        {
            foreach (object item in sourceList)
            {
                yield return (TRuntimeProperty)item;
            }
        }

<<<<<<< HEAD
=======
        private IEnumerable<TDeclaredProperty> CreateGenericTDeclaredPropertyIEnumerable(IList sourceList)
        {
            foreach (object item in sourceList)
            {
                yield return (TDeclaredProperty)item;
            }
        }

>>>>>>> 8e5cacf4
        private IEnumerable<KeyValuePair<string, TRuntimeProperty>> CreateGenericIEnumerableFromDictionary(IDictionary sourceDictionary)
        {
            foreach (DictionaryEntry item in sourceDictionary)
            {
                yield return new KeyValuePair<string, TRuntimeProperty>((string)item.Key, (TRuntimeProperty)item.Value);
            }
        }
    }
}<|MERGE_RESOLUTION|>--- conflicted
+++ resolved
@@ -108,20 +108,6 @@
             return typeof(Dictionary<string, TRuntimeProperty>);
         }
 
-<<<<<<< HEAD
-        // Creates an IEnumerable<TRuntimePropertyType> and populates it with the items in the
-        // sourceList argument then uses the delegateKey argument to identify the appropriate cached
-        // CreateRange<TRuntimePropertyType> method to create and return the desired immutable collection type.
-        public override IEnumerable CreateImmutableCollectionFromList(Type collectionType, string delegateKey, IList sourceList, string propertyPath)
-        {
-            if (!DefaultImmutableConverter.TryGetCreateRangeDelegate(delegateKey, out object createRangeDelegateObj))
-            {
-                ThrowHelper.ThrowJsonException_DeserializeUnableToConvertValue(collectionType, propertyPath);
-            }
-
-            DefaultImmutableConverter.ImmutableCreateRangeDelegate<TRuntimeProperty> createRangeDelegate = (
-                (DefaultImmutableConverter.ImmutableCreateRangeDelegate<TRuntimeProperty>)createRangeDelegateObj);
-=======
         public override Type GetConcreteType(Type parentType)
         {
             if (JsonClassInfo.IsDeserializedByAssigningFromList(parentType))
@@ -205,7 +191,6 @@
 
             JsonSerializerOptions.ImmutableCreateRangeDelegate<TRuntimeProperty> createRangeDelegate = (
                 (JsonSerializerOptions.ImmutableCreateRangeDelegate<TRuntimeProperty>)createRangeDelegateObj);
->>>>>>> 8e5cacf4
 
             return (IEnumerable)createRangeDelegate.Invoke(CreateGenericTRuntimePropertyIEnumerable(sourceList));
         }
@@ -213,24 +198,7 @@
         // Creates an IEnumerable<TRuntimePropertyType> and populates it with the items in the
         // sourceList argument then uses the delegateKey argument to identify the appropriate cached
         // CreateRange<TRuntimePropertyType> method to create and return the desired immutable collection type.
-<<<<<<< HEAD
-        public override IDictionary CreateImmutableCollectionFromDictionary(Type collectionType, string delegateKey, IDictionary sourceDictionary, string propertyPath)
-        {
-            if (!DefaultImmutableConverter.TryGetCreateRangeDelegate(delegateKey, out object createRangeDelegateObj))
-            {
-                ThrowHelper.ThrowJsonException_DeserializeUnableToConvertValue(collectionType, propertyPath);
-            }
-
-            DefaultImmutableConverter.ImmutableDictCreateRangeDelegate<string, TRuntimeProperty> createRangeDelegate = (
-                (DefaultImmutableConverter.ImmutableDictCreateRangeDelegate<string, TRuntimeProperty>)createRangeDelegateObj);
-
-            return (IDictionary)createRangeDelegate.Invoke(CreateGenericIEnumerableFromDictionary(sourceDictionary));
-        }
-
-        public override IEnumerable CreateIEnumerableConstructibleType(Type enumerableType, IList sourceList)
-=======
         public override IDictionary CreateImmutableDictionaryInstance(Type collectionType, string delegateKey, IDictionary sourceDictionary, string jsonPath, JsonSerializerOptions options)
->>>>>>> 8e5cacf4
         {
             if (!options.TryGetCreateRangeDelegate(delegateKey, out object createRangeDelegateObj))
             {
@@ -251,8 +219,6 @@
             }
         }
 
-<<<<<<< HEAD
-=======
         private IEnumerable<TDeclaredProperty> CreateGenericTDeclaredPropertyIEnumerable(IList sourceList)
         {
             foreach (object item in sourceList)
@@ -261,7 +227,6 @@
             }
         }
 
->>>>>>> 8e5cacf4
         private IEnumerable<KeyValuePair<string, TRuntimeProperty>> CreateGenericIEnumerableFromDictionary(IDictionary sourceDictionary)
         {
             foreach (DictionaryEntry item in sourceDictionary)
