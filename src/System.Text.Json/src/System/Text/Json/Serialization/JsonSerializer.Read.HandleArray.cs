--- conflicted
+++ resolved
@@ -135,11 +135,7 @@
                     state.Current.ReturnValue = value;
                     return true;
                 }
-<<<<<<< HEAD
-                else if (state.Current.IsEnumerable || state.Current.IsDictionary || state.Current.IsImmutableDictionary)
-=======
                 else if (state.Current.IsEnumerable || state.Current.IsDictionary || state.Current.IsIDictionaryConstructible)
->>>>>>> 8e5cacf4
                 {
                     // Returning a non-converted list.
                     return true;
@@ -221,22 +217,6 @@
                 Debug.Assert(!string.IsNullOrEmpty(key));
                 dictionary[key] = value;
             }
-            else if (state.Current.IsImmutableDictionary || (state.Current.IsImmutableDictionaryProperty && !setPropertyDirectly))
-            {
-                Debug.Assert(state.Current.TempDictionaryValues != null);
-                IDictionary dictionary = (IDictionary)state.Current.JsonPropertyInfo.GetValueAsObject(state.Current.TempDictionaryValues);
-
-                string key = state.Current.KeyName;
-                Debug.Assert(!string.IsNullOrEmpty(key));
-                if (!dictionary.Contains(key))
-                {
-                    dictionary.Add(key, value);
-                }
-                else
-                {
-                    ThrowHelper.ThrowJsonException_DeserializeDuplicateKey(key, reader, state.JsonPath);
-                }
-            }
             else
             {
                 Debug.Assert(state.Current.JsonPropertyInfo != null);
@@ -302,22 +282,6 @@
                 Debug.Assert(!string.IsNullOrEmpty(key));
                 dictionary[key] = value;
             }
-            else if (state.Current.IsProcessingImmutableDictionary)
-            {
-                Debug.Assert(state.Current.TempDictionaryValues != null);
-                IDictionary<string, TProperty> dictionary = (IDictionary<string, TProperty>)state.Current.TempDictionaryValues;
-
-                string key = state.Current.KeyName;
-                Debug.Assert(!string.IsNullOrEmpty(key));
-                if (!dictionary.ContainsKey(key)) // The IDictionary.TryAdd extension method is not available in netstandard.
-                {
-                    dictionary.Add(key, value);
-                }
-                else
-                {
-                    ThrowHelper.ThrowJsonException_DeserializeDuplicateKey(key, reader, state.JsonPath);
-                }
-            }
             else
             {
                 Debug.Assert(state.Current.JsonPropertyInfo != null);
