--- conflicted
+++ resolved
@@ -1,6 +1,5 @@
 {
   "dependencies": {
-<<<<<<< HEAD
     "Microsoft.NETCore.Platforms": "1.0.2-beta-24516-03",
     "System.IO": "4.3.0-beta-24516-03",
     "System.Linq.Expressions": "4.3.0-beta-24516-03",
@@ -8,20 +7,9 @@
     "System.Runtime": "4.3.0-beta-24516-03",
     "System.Runtime.Numerics": "4.3.0-beta-24516-03",
     "System.Security.Cryptography.Algorithms": "4.3.0-beta-24516-03",
+    "System.Text.Encoding": "4.3.0-beta-24516-03",
     "System.Text.Encoding.Extensions": "4.3.0-beta-24516-03",
     "System.Text.RegularExpressions": "4.3.0-beta-24516-03",
-=======
-    "Microsoft.NETCore.Platforms": "4.3.0-beta-devapi-24513-01",
-    "System.IO": "4.3.0-beta-devapi-24513-01",
-    "System.Linq.Expressions": "4.3.0-beta-devapi-24513-01",
-    "System.ObjectModel": "4.3.0-beta-devapi-24513-01",
-    "System.Runtime": "4.3.0-beta-devapi-24513-01",
-    "System.Runtime.Numerics": "4.3.0-beta-devapi-24513-01",
-    "System.Security.Cryptography.Algorithms": "4.3.0-beta-devapi-24513-01",
-    "System.Text.Encoding": "4.3.0-beta-devapi-24513-01",
-    "System.Text.Encoding.Extensions": "4.3.0-beta-devapi-24513-01",
-    "System.Text.RegularExpressions": "4.3.0-beta-devapi-24513-01",
->>>>>>> e7143087
     "test-runtime": {
       "target": "project",
       "exclude": "compile"
@@ -29,9 +17,9 @@
     "Microsoft.xunit.netcore.extensions": "1.0.0-prerelease-00807-03",
     "Microsoft.DotNet.BuildTools.TestSuite": "1.0.0-prerelease-00807-03"
   },
-   "frameworks": {
-      "netstandard1.3": {},
-      "netstandard1.7": {}
+  "frameworks": {
+    "netstandard1.3": {},
+    "netstandard1.7": {}
   },
   "supports": {
     "coreFx.Test.netcoreapp1.0": {},
